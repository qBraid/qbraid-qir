# Copyright (C) 2024 qBraid
#
# This file is part of qbraid-qir
#
# Qbraid-qir is free software released under the GNU General Public License v3
# or later. You can redistribute and/or modify it under the terms of the GPL v3.
# See the LICENSE file in the project root or <https://www.gnu.org/licenses/gpl-3.0.html>.
#
# THERE IS NO WARRANTY for qbraid-qir, as per Section 15 of the GPL v3.

"""
Module containing OpenQASM to QIR conversion functions

"""
from typing import Optional, Union

import openqasm3
import pyqasm
from pyqir import Context, Module, qir_module

from .elements import QasmQIRModule, generate_module_id
from .exceptions import Qasm3ConversionError
from .visitor import QasmQIRVisitor


def qasm3_to_qir(
    program: Union[openqasm3.ast.Program, str],
    name: Optional[str] = None,
    **kwargs,
) -> Module:
    """Converts an OpenQASM 3 program to a PyQIR module.

    Args:
        program (openqasm3.ast.Program or str): The OpenQASM 3 program to convert.
        name (str, optional): Identifier for created QIR module. Auto-generated if not provided.

    Keyword Args:
        initialize_runtime (bool): Whether to perform quantum runtime environment initialization,
                                   default `True`.
        record_output (bool): Whether to record output calls for registers, default `True`

    Returns:
        The QIR ``pyqir.Module`` representation of the input OpenQASM 3 program.

    Raises:
        TypeError: If the input is not a valid OpenQASM 3 program.
        Qasm3ConversionError: If the conversion fails.
    """
    if isinstance(program, openqasm3.ast.Program):
        program = openqasm3.dumps(program)

    elif not isinstance(program, str):
        raise TypeError("Input quantum program must be of type openqasm3.ast.Program or str.")

<<<<<<< HEAD
    external_gates: list[str] = kwargs.get("external_gates", [])

    # qasm3_module = pyqasm.unroll(program, as_module=True)
    qasm3_module = pyqasm.pyqasm.load(program)
    qasm3_module.unroll(external_gates=external_gates)
=======
    qasm3_module = pyqasm.load(program)
    qasm3_module.unroll()

>>>>>>> 4f009c3d
    if name is None:
        name = generate_module_id()
    llvm_module = qir_module(Context(), name)

    final_module = QasmQIRModule(name, qasm3_module, llvm_module)

    visitor = QasmQIRVisitor(**kwargs)
    final_module.accept(visitor)

    err = llvm_module.verify()
    if err is not None:
        raise Qasm3ConversionError(err)
    return llvm_module<|MERGE_RESOLUTION|>--- conflicted
+++ resolved
@@ -52,17 +52,10 @@
     elif not isinstance(program, str):
         raise TypeError("Input quantum program must be of type openqasm3.ast.Program or str.")
 
-<<<<<<< HEAD
     external_gates: list[str] = kwargs.get("external_gates", [])
 
-    # qasm3_module = pyqasm.unroll(program, as_module=True)
     qasm3_module = pyqasm.pyqasm.load(program)
     qasm3_module.unroll(external_gates=external_gates)
-=======
-    qasm3_module = pyqasm.load(program)
-    qasm3_module.unroll()
-
->>>>>>> 4f009c3d
     if name is None:
         name = generate_module_id()
     llvm_module = qir_module(Context(), name)
